--- conflicted
+++ resolved
@@ -51,11 +51,7 @@
     if command_arguments.verb and command_arguments.noverb:
         verbose = True
     else:
-<<<<<<< HEAD
         verbose = command_arguments.verb and not command_arguments.noverb
-=======
-        verbose = command_arguments.verb and not command_arguments.no_verb
->>>>>>> e9cd9efa
 
     if verbose:
         print("Simulation Parameters:")
@@ -97,6 +93,8 @@
                  origins,
                  observation_frequencies,
                  total_time_points, 
+                 total_freq_points,
+                 verbose)
                  total_freq_points,
                  verbose)
 
