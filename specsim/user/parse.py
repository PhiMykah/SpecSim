import sys
import argparse
from random import randint
import nmrPype as pype

def parse_command_line(argument_list : str) -> argparse.Namespace:
    parser = argparse.ArgumentParser(description='specsim: simulate NMR spectral simulator')
    parser.add_argument('-tab', type=str, default='master.tab', help='Peak Table Input.')
    parser.add_argument('-fid', type=str, default='test.fid', help='NMRPipe-format Time-Domain Input.')
    parser.add_argument('-ft1', type=str, default='test.ft1', help='Corresponding NMRPipe-format Interferogram Input.')
    parser.add_argument('-ft2', type=str, default='test.ft2', help='Corresponding NMRPipe-format Freq-Domain Input.')
    parser.add_argument('-apod', type=str, default=None, help='Optional NMRPipe-format Apodization Profile.')
    parser.add_argument('-out', type=str, default=None, help='NMRPipe-format Time-Domain Output, or Keyword None.')
    parser.add_argument('-res', type=str, default=None, help='NMRPipe-format Time-Domain Residual, or Keyword None.')
    parser.add_argument('-scale', type=float, default=1.0, help="Amplitude Scaling Factor")
    parser.add_argument('-rx1', type=int, default=0, help='First Point Location for Calculating Residual.')
    parser.add_argument('-rxn', type=int, default=0, help='Last Point Location for Calculating Residual.')
<<<<<<< HEAD
    parser.add_argument('-mode', type=str, choices=['lsq', 'basin', 'minimize', 'brute'], default='lsq', help='Optimization mode (lsq, basin, minimize, brute).')
=======
    parser.add_argument('-mode', type=str, choices=['lsq', 'basin', 'minimize', 'brute'], default='brute', help='Optimization mode (lsq, basin, minimize, brute).')
>>>>>>> 40297a0b
    parser.add_argument('-trials', type=int, default=0, help='Number of Optimization Trials.')
    parser.add_argument('-maxFail', type=int, default=0, help='Max Optimization Fails Before Quitting.')
    parser.add_argument('-iseed', type=int, default=randint(1, sys.maxsize), help='Random Number Seed.')
    parser.add_argument('-verb', action='store_true', help='Verbose Mode ON (Default OFF).')
    parser.add_argument('-noverb', action='store_true', help='Verbose Mode OFF.')
    parser.add_argument('-report', action='store_true', help='Report Mode ON.')
    parser.add_argument('-freq', type=float, nargs='+', default=None, help='Frequency Positions (list of floats).')
    parser.add_argument('-eDecay', type=float, nargs='+', default=None, help='Exponential Decays (list of floats).')
    parser.add_argument('-eAmp', type=str, default='Auto', help='Exponential Amplitudes, or Keyword Auto.')
    parser.add_argument('-gDecay', type=str, default=None, help='Gaussian Decays (Pts Hz ppm %%).')
    parser.add_argument('-gAmp', type=str, default='Auto', help='Gaussian Amplitudes, or Keyword Auto.')
    parser.add_argument('-xOff', type=float, default=0.0, help="Optional Frequency offset value in pts.")
    parser.add_argument('-j1', type=str, default=None, help='Coupling 1 (Cosine Modulation, Pts Hz ppm %%).')
    parser.add_argument('-j2', type=str, default=None, help='Coupling 2 (Cosine Modulation, Pts Hz ppm %%).')
    parser.add_argument('-j3', type=str, default=None, help='Coupling 3 (Cosine Modulation, Pts Hz ppm %%).')
    parser.add_argument('-p0', type=float, default=0.0, help='Zero Order Phase of All Signals.')
    parser.add_argument('-p1', type=float, default=0.0, help='First Order Phase of All Signals.')
    parser.add_argument('-ePhase', type=float, default=0.0, help='Additional Phase for Each Exponential Signal.')
    parser.add_argument('-gPhase', type=float, default=0.0, help='Additional Phase for Each Gaussian Signal.')
    parser.add_argument('-ts', action='store_true', help='Scale Time-Domain Signal by Decay Integral.')
    parser.add_argument('-nots', action='store_true', help='No Time-Domain Scale (Default OFF).')
    parser.add_argument('-notdd', action='store_true', help='Interpret Linewidth in Frequency Domain (Default OFF).')
    parser.add_argument('-tdd', action='store_true', help='Interpret Linewidth as Time Domain Decay (Default OFF).')
    parser.add_argument('-tdj', action='store_true', help='Interpret J-Modulation in Time Domain (Default OFF).')
    parser.add_argument('-notdj', action='store_true', help='Interpret J-Modulation in Frequency Domain (Default OFF).')

    return parser.parse_args(argument_list)

def get_dimension_info(data_frame: pype.DataFrame, data_type : str) -> tuple[float, float]:
    """
    Obtain x-dimension and y-dimension information from the data frame.

    Parameters
    ----------
    data_frame : pype.DataFrame
        Target data frame
    data_type : str
        Header key for the data frame

    Returns
    -------
    tuple[float, float]
        x-dimension and y-dimension values
    """
    return (data_frame.getParam(data_type, 1), data_frame.getParam(data_type, 2))

def get_total_size(data_frame : pype.DataFrame, header_key : str) -> tuple[int, int]:
    """
    Obtain the total size of the data frame.

    Parameters
    ----------
    data_frame : nmrPype.DataFrame
        Target data frame

    header_key : str
        NMR Header key for size

    Returns
    -------
    tuple[int, int]
        Total size of the data frame
    """
    return tuple(map(int, get_dimension_info(data_frame, header_key)))

class SpecSimArgs:
    """
    A class to parse and store command-line arguments for spectral simulation.

    Attributes
    ----------
    tab : str
        Path to the tabulated data file.
    fid : str
        Path to the FID data file.
    ft1 : str
        Path to the Interferogram data file
    ft2 : str
        Path to the Fourier transformed data file.
    apod : str
        Apodization function to be applied.
    out : str
        Output file path.
    res : float
        Resolution of the simulation.
    scale : float
        Scaling factor for the simulation.
    rx1 : float
        Receiver gain for the first receiver.
    rxn : float
        Receiver gain for the nth receiver.
    trials : int
        Number of trials to be performed.
    maxFail : int
        Maximum number of allowed failures.
    iseed : int
        Initial seed for random number generation.
    verb : bool
        Verbose mode flag.
    noverb : bool
        Non-verbose mode flag.
    report : str
        Path to the report file.
    freq : float
        Frequency of the simulation.
    eDecay : float
        Exponential decay constant.
    eAmp : float
        Exponential amplitude.
    gDecay : float
        Gaussian decay constant.
    gAmp : float
        Gaussian amplitude.
    xOff : float
        X-axis offset.
    j1 : float
        First J-coupling constant.
    j2 : float
        Second J-coupling constant.
    j3 : float
        Third J-coupling constant.
    p0 : float
        Zero-order phase correction.
    p1 : float
        First-order phase correction.
    ePhase : float
        Exponential phase correction.
    gPhase : float
        Gaussian phase correction.
    ts : bool
        Time-domain simulation flag.
    nots : bool
        No time-domain simulation flag.
    notdd : bool
        No time-domain deconvolution flag.
    tdd : bool
        Time-domain deconvolution flag.
    tdj : bool
        Time-domain J-coupling flag.
    notdj : bool
        No time-domain J-coupling flag.
    """
    def __init__(self, args: argparse.Namespace):
        self.tab: str = args.tab
        self.fid: str = args.fid
        self.ft1: str = args.ft1
        self.ft2: str = args.ft2
        self.apod: str = args.apod
        self.out: str = args.out
        self.res: str = args.res
        self.scale: float = args.scale
        self.rx1: int = args.rx1
        self.rxn: int = args.rxn
        self.mode: str = args.mode
        self.trials: int = args.trials
        self.maxFail: int = args.maxFail
        self.iseed: int = args.iseed
        self.verb: bool = args.verb
        self.noverb: bool = args.noverb
        self.report: bool = args.report
        self.freq: list[float] = args.freq
        self.eDecay: list[float] = args.eDecay
        self.eAmp: str = args.eAmp
        self.gDecay: str = args.gDecay
        self.gAmp: str = args.gAmp
        self.xOff: float = args.xOff
        self.j1: str = args.j1
        self.j2: str = args.j2
        self.j3: str = args.j3
        self.p0: float = args.p0
        self.p1: float = args.p1
        self.ePhase: float = args.ePhase
        self.gPhase: float = args.gPhase
        self.ts: bool = args.ts
        self.nots: bool = args.nots
        self.notdd: bool = args.notdd
        self.tdd: bool = args.tdd
        self.tdj: bool = args.tdj
        self.notdj: bool = args.notdj

    def __str__(self):
        return (f"SpecSimArgs(tab={self.tab}, fid={self.fid}, ft={self.ft}, apod={self.apod}, out={self.out}, "
                f"res={self.res}, scale={self.scale}, rx1={self.rx1}, rxn={self.rxn}, trials={self.trials}, "
                f"maxFail={self.maxFail}, iseed={self.iseed}, verb={self.verb}, noverb={self.noverb}, "
                f"report={self.report}, freq={self.freq}, eDecay={self.eDecay}, eAmp={self.eAmp}, "
                f"gDecay={self.gDecay}, gAmp={self.gAmp}, xOff={self.xOff}, j1={self.j1}, j2={self.j2}, "
                f"j3={self.j3}, p0={self.p0}, p1={self.p1}, ePhase={self.ePhase}, gPhase={self.gPhase}, "
                f"ts={self.ts}, nots={self.nots}, notdd={self.notdd}, tdd={self.tdd}, tdj={self.tdj}, "
                f"notdj={self.notdj})")
        
if __name__ == "__main__":
    args = parse_command_line(sys.argv[1:])
    specsim_args = SpecSimArgs(args)
    print(specsim_args)<|MERGE_RESOLUTION|>--- conflicted
+++ resolved
@@ -15,11 +15,7 @@
     parser.add_argument('-scale', type=float, default=1.0, help="Amplitude Scaling Factor")
     parser.add_argument('-rx1', type=int, default=0, help='First Point Location for Calculating Residual.')
     parser.add_argument('-rxn', type=int, default=0, help='Last Point Location for Calculating Residual.')
-<<<<<<< HEAD
     parser.add_argument('-mode', type=str, choices=['lsq', 'basin', 'minimize', 'brute'], default='lsq', help='Optimization mode (lsq, basin, minimize, brute).')
-=======
-    parser.add_argument('-mode', type=str, choices=['lsq', 'basin', 'minimize', 'brute'], default='brute', help='Optimization mode (lsq, basin, minimize, brute).')
->>>>>>> 40297a0b
     parser.add_argument('-trials', type=int, default=0, help='Number of Optimization Trials.')
     parser.add_argument('-maxFail', type=int, default=0, help='Max Optimization Fails Before Quitting.')
     parser.add_argument('-iseed', type=int, default=randint(1, sys.maxsize), help='Random Number Seed.')
@@ -174,6 +170,7 @@
         self.rx1: int = args.rx1
         self.rxn: int = args.rxn
         self.mode: str = args.mode
+        self.mode: str = args.mode
         self.trials: int = args.trials
         self.maxFail: int = args.maxFail
         self.iseed: int = args.iseed
